from pathlib import Path

from decouple import config

BASE_DIR = Path(__file__).resolve().parent.parent

SECRET_KEY = config('SECRET_KEY')

DEBUG = False

ALLOWED_HOSTS = ['*']

# Application definition

INSTALLED_APPS = [
    'django.contrib.admin',
    'django.contrib.auth',
    'django.contrib.contenttypes',
    'django.contrib.sessions',
    'django.contrib.messages',
    'django.contrib.staticfiles',
<<<<<<< HEAD
    'rest_framework',
    'rest_framework_simplejwt',
=======
>>>>>>> f6510a48
    'users.apps.UsersConfig',
    'reviews.apps.ReviewsConfig',
    'api.apps.ApiConfig',
    'titles.apps.TitlesConfig',
<<<<<<< HEAD
    'django_filters',
=======
>>>>>>> f6510a48
]

AUTH_USER_MODEL = 'users.User'

MIDDLEWARE = [
    'django.middleware.security.SecurityMiddleware',
    'django.contrib.sessions.middleware.SessionMiddleware',
    'django.middleware.common.CommonMiddleware',
    'django.middleware.csrf.CsrfViewMiddleware',
    'django.contrib.auth.middleware.AuthenticationMiddleware',
    'django.contrib.messages.middleware.MessageMiddleware',
    'django.middleware.clickjacking.XFrameOptionsMiddleware',
]

ROOT_URLCONF = 'api_yamdb.urls'

TEMPLATES_DIR = BASE_DIR / 'templates'
TEMPLATES = [
    {
        'BACKEND': 'django.template.backends.django.DjangoTemplates',
        'DIRS': [TEMPLATES_DIR],
        'APP_DIRS': True,
        'OPTIONS': {
            'context_processors': [
                'django.template.context_processors.debug',
                'django.template.context_processors.request',
                'django.contrib.auth.context_processors.auth',
                'django.contrib.messages.context_processors.messages',
            ],
        },
    },
]

WSGI_APPLICATION = 'api_yamdb.wsgi.application'

# Database

DATABASES = {
    'default': {
        'ENGINE': 'django.db.backends.sqlite3',
        'NAME': BASE_DIR / 'db.sqlite3',
    }
}

# Auth model

AUTH_USER_MODEL = 'users.User'

# DRF settings

REST_FRAMEWORK = {
    'DEFAULT_PERMISSION_CLASSES': [
        'rest_framework.permissions.IsAuthenticatedOrReadOnly',
    ],
    'DEFAULT_AUTHENTICATION_CLASSES': [
        'rest_framework_simplejwt.authentication.JWTAuthentication',
    ],
    'DEFAULT_PAGINATION_CLASS': 'rest_framework.pagination.PageNumberPagination',
    'PAGE_SIZE': 5,
    'DEFAULT_FILTER_BACKENDS': [
        'django_filters.rest_framework.DjangoFilterBackend',
        'rest_framework.filters.OrderingFilter',
    ]
}

# Password validation

AUTH_PASSWORD_VALIDATORS = [
    {
        'NAME': 'django.contrib.auth.password_validation.UserAttributeSimilarityValidator',
    },
    {
        'NAME': 'django.contrib.auth.password_validation.MinimumLengthValidator',
    },
    {
        'NAME': 'django.contrib.auth.password_validation.CommonPasswordValidator',
    },
    {
        'NAME': 'django.contrib.auth.password_validation.NumericPasswordValidator',
    },
]

# Internationalization

LANGUAGE_CODE = 'ru-ru'

TIME_ZONE = 'UTC'

USE_I18N = True

USE_L10N = True

USE_TZ = True

# Static files (CSS, JavaScript, Images)

STATIC_URL = '/static/'

STATICFILES_DIRS = ((BASE_DIR / 'static/'),)

# Email messages

EMAIL_BACKEND = 'django.core.mail.backends.smtp.EmailBackend'

EMAIL_HOST = config('EMAIL_HOST')

EMAIL_PORT = config('EMAIL_PORT', cast=int)

EMAIL_USE_TLS = config('EMAIL_USE_TLS', cast=bool)

EMAIL_HOST_USER = config('EMAIL_HOST_USER')

EMAIL_HOST_PASSWORD = config('EMAIL_HOST_PASSWORD')<|MERGE_RESOLUTION|>--- conflicted
+++ resolved
@@ -19,19 +19,13 @@
     'django.contrib.sessions',
     'django.contrib.messages',
     'django.contrib.staticfiles',
-<<<<<<< HEAD
     'rest_framework',
     'rest_framework_simplejwt',
-=======
->>>>>>> f6510a48
     'users.apps.UsersConfig',
     'reviews.apps.ReviewsConfig',
     'api.apps.ApiConfig',
     'titles.apps.TitlesConfig',
-<<<<<<< HEAD
     'django_filters',
-=======
->>>>>>> f6510a48
 ]
 
 AUTH_USER_MODEL = 'users.User'
