--- conflicted
+++ resolved
@@ -131,13 +131,6 @@
         fields = ('id', 'name', 'year', 'description', 'genre', 'category',
                   'rating')
         read_only_fields = fields
-<<<<<<< HEAD
-
-    def get_rating(self, obj):
-        if hasattr(obj, 'rating'):
-            return int(obj.rating) if obj.rating is not None else None
-=======
->>>>>>> d1665a14
 
     def get_rating(self, obj):
         if hasattr(obj, 'rating'):
